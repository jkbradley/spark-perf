--- conflicted
+++ resolved
@@ -37,13 +37,8 @@
 # Check if the config file exists.
 assert os.path.isfile(args.config_file), "Please create a config file called %s (you probably just want to copy and then modify %s/config/config.py.template)" % (args.config_file, proj_dir)
 
-<<<<<<< HEAD
-# import the configuration settings from the config file.
-print("added %s to path" % os.path.dirname(args.config_file))
-=======
-# import the configuration settings from the config file
+# Import the configuration settings from the config file.
 print("Adding %s to path" % os.path.dirname(args.config_file))
->>>>>>> 1ed70fa9
 sys.path.append(os.path.dirname(args.config_file))
 print("running import %s" % os.path.basename(args.config_file).split(".")[0])
 exec("import %s" % os.path.basename(args.config_file).split(".")[0])
